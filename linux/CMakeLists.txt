--- conflicted
+++ resolved
@@ -1,10 +1,6 @@
 # The Flutter tooling requires that developers have CMake 3.10 or later installed. You should not increase this version,
 # as doing so will cause the plugin to fail to compile for some customers of the plugin.
-<<<<<<< HEAD
 cmake_minimum_required(VERSION 3.28) # required by onnxruntime-extensions
-=======
-cmake_minimum_required(VERSION 3.10)
->>>>>>> cb397ec5
 
 # Set policy for FetchContent timestamp handling
 if(POLICY CMP0135)
@@ -24,14 +20,14 @@
 # override it
 if(NOT DEFINED ONNXRUNTIME_VERSION)
   set(ONNXRUNTIME_VERSION
-      "1.21.0"
+      "1.22.0"
       CACHE STRING "ONNX Runtime version to use")
 endif()
 
 # Check if version is not empty
 if("${ONNXRUNTIME_VERSION}" STREQUAL "")
-  set(ONNXRUNTIME_VERSION "1.21.0")
-  message(STATUS "ONNX Runtime version was empty, defaulting to 1.21.0")
+  set(ONNXRUNTIME_VERSION "1.22.0")
+  message(STATUS "ONNX Runtime version was empty, defaulting to 1.22.0")
 endif()
 
 # Determine platform and architecture for download URL
@@ -48,10 +44,10 @@
   message(FATAL_ERROR "Unsupported platform: ${CMAKE_SYSTEM_NAME}")
 endif()
 
-<<<<<<< HEAD
 # Define build options for ONNX Runtime
 option(USE_ONNXRUNTIME_EXTENSIONS "Use ONNX Runtime Extensions as a separate library" OFF)
 option(USE_BUILT_IN_ONNXRUNTIME_EXTENSIONS "Build ONNX Runtime with built-in extensions" OFF)
+option(USE_SYSTEM_ONNXRUNTIME "Use system-installed ONNX Runtime instead of downloading" ON)
 
 # Check for environment variables
 if(DEFINED ENV{USE_ONNXRUNTIME_EXTENSIONS})
@@ -59,7 +55,32 @@
     set(USE_ONNXRUNTIME_EXTENSIONS ON)
   else()
     set(USE_ONNXRUNTIME_EXTENSIONS OFF)
-=======
+  endif()
+endif()
+
+if(DEFINED ENV{USE_BUILT_IN_ONNXRUNTIME_EXTENSIONS})
+  if("$ENV{USE_BUILT_IN_ONNXRUNTIME_EXTENSIONS}" STREQUAL "ON")
+    set(USE_BUILT_IN_ONNXRUNTIME_EXTENSIONS ON)
+  else()
+    set(USE_BUILT_IN_ONNXRUNTIME_EXTENSIONS OFF)
+  endif()
+endif()
+
+# We can't use both options at the same time
+if(USE_BUILT_IN_ONNXRUNTIME_EXTENSIONS AND USE_ONNXRUNTIME_EXTENSIONS)
+  message(STATUS "Both USE_BUILT_IN_ONNXRUNTIME_EXTENSIONS and USE_ONNXRUNTIME_EXTENSIONS are enabled.")
+  message(STATUS "Since built-in extensions are requested, USE_ONNXRUNTIME_EXTENSIONS will be turned OFF.")
+  set(USE_ONNXRUNTIME_EXTENSIONS OFF)
+endif()
+
+# Try to find system-installed ONNX Runtime first (unless building with built-in extensions)
+if(USE_SYSTEM_ONNXRUNTIME AND NOT USE_BUILT_IN_ONNXRUNTIME_EXTENSIONS)
+  # Use pkg-config to find ONNX Runtime
+  find_package(PkgConfig QUIET)
+  if(PKG_CONFIG_FOUND)
+    pkg_check_modules(ONNXRUNTIME QUIET onnxruntime)
+  endif()
+
   # If pkg-config didn't find it, try to find it manually
   if(NOT ONNXRUNTIME_FOUND)
     # Specify custom paths where ONNX Runtime might be installed
@@ -89,7 +110,6 @@
     else()
       set(ONNXRUNTIME_FOUND FALSE)
     endif()
->>>>>>> cb397ec5
   endif()
 
   if(NOT ONNXRUNTIME_FOUND)
@@ -98,25 +118,10 @@
   endif()
 endif()
 
-<<<<<<< HEAD
-if(DEFINED ENV{USE_BUILT_IN_ONNXRUNTIME_EXTENSIONS})
-  if("$ENV{USE_BUILT_IN_ONNXRUNTIME_EXTENSIONS}" STREQUAL "ON")
-    set(USE_BUILT_IN_ONNXRUNTIME_EXTENSIONS ON)
-  else()
-    set(USE_BUILT_IN_ONNXRUNTIME_EXTENSIONS OFF)
-  endif()
-endif()
-
-# We can't use both options at the same time
-if(USE_BUILT_IN_ONNXRUNTIME_EXTENSIONS AND USE_ONNXRUNTIME_EXTENSIONS)
-  message(STATUS "Both USE_BUILT_IN_ONNXRUNTIME_EXTENSIONS and USE_ONNXRUNTIME_EXTENSIONS are enabled.")
-  message(STATUS "Since built-in extensions are requested, USE_ONNXRUNTIME_EXTENSIONS will be turned OFF.")
-  set(USE_ONNXRUNTIME_EXTENSIONS OFF)
-endif()
-
 message(STATUS "Using ONNX Runtime version: ${ONNXRUNTIME_VERSION}")
 message(STATUS "USE_ONNXRUNTIME_EXTENSIONS: ${USE_ONNXRUNTIME_EXTENSIONS}")
 message(STATUS "USE_BUILT_IN_ONNXRUNTIME_EXTENSIONS: ${USE_BUILT_IN_ONNXRUNTIME_EXTENSIONS}")
+message(STATUS "USE_SYSTEM_ONNXRUNTIME: ${USE_SYSTEM_ONNXRUNTIME}")
 
 include(FetchContent)
 
@@ -159,20 +164,6 @@
   if(NOT onnxruntime_extensions_POPULATED)
     FetchContent_Populate(onnxruntime_extensions)
   endif()
-=======
-# Option 2: Download ONNX Runtime if not using system installed version
-if(NOT USE_SYSTEM_ONNXRUNTIME)
-  include(FetchContent)
-
->>>>>>> cb397ec5
-  # Set ONNX Runtime version - make sure this is defined Only set if not already defined, to allow the parent project to
-  # override it
-  if(NOT DEFINED ONNXRUNTIME_VERSION)
-    set(ONNXRUNTIME_VERSION
-        "1.22.0"
-        CACHE STRING "ONNX Runtime version to use")
-<<<<<<< HEAD
-  endif()
 
   # Build ONNX Runtime with extensions
   message(STATUS "Building ONNX Runtime with built-in extensions...")
@@ -190,12 +181,6 @@
     # No specific flag needed for x64 on Linux
   elseif(CMAKE_SYSTEM_PROCESSOR MATCHES "aarch64")
     set(ORT_ARCH_FLAGS "--arm64")
-
-    # Check if version is not empty
-    if("${ONNXRUNTIME_VERSION}" STREQUAL "")
-      set(ONNXRUNTIME_VERSION "1.22.0")
-      message(STATUS "ONNX Runtime version was empty, defaulting to 1.22.0")
-    endif()
   endif()
 
   # Install Python dependencies first to ensure build succeeds
@@ -271,111 +256,131 @@
 
       # Since the library was built with extensions, it already has them built-in
       add_definitions(-DBUILT_IN_ONNXRUNTIME_EXTENSIONS_AVAILABLE)
-=======
-  endif()
-
-  # Check if version is not empty
-  if("${ONNXRUNTIME_VERSION}" STREQUAL "")
-    set(ONNXRUNTIME_VERSION "1.22.0")
-    message(STATUS "ONNX Runtime version was empty, defaulting to 1.22.0")
-  endif()
-
-  # Debug output
-  message(STATUS "ONNX Runtime version set to: ${ONNXRUNTIME_VERSION}")
-
-  # Determine platform and architecture for download URL
-  if(CMAKE_SYSTEM_NAME STREQUAL "Linux")
-    set(ONNXRUNTIME_PLATFORM "linux")
-    if(CMAKE_SYSTEM_PROCESSOR MATCHES "x86_64")
-      set(ONNXRUNTIME_ARCH "x64")
-    elseif(CMAKE_SYSTEM_PROCESSOR MATCHES "aarch64")
-      set(ONNXRUNTIME_ARCH "aarch64")
->>>>>>> cb397ec5
     else()
       message(
         FATAL_ERROR
           "Could not find ONNX Runtime library in build directory. Try to rebuild or disable USE_BUILT_IN_ONNXRUNTIME_EXTENSIONS."
       )
     endif()
-  endif()
-
-<<<<<<< HEAD
+  else()
+    message(
+      FATAL_ERROR
+        "Failed to build ONNX Runtime with built-in extensions. Error code: ${ORT_BUILD_RESULT}. Output: ${ORT_BUILD_OUTPUT}. Error: ${ORT_BUILD_ERROR}"
+    )
+  endif()
+
 else()
-  # ======== DOWNLOAD PRE-BUILT ONNXRUNTIME ========
-  # Set download URL with correct naming pattern for 1.22.0 Make sure all parts of the version are included
-=======
-  # Set download URL with correct naming pattern for 1.22.0 Make sure all parts of the version are included
-  message(STATUS "Using ONNX Runtime version: ${ONNXRUNTIME_VERSION}")
->>>>>>> cb397ec5
-  set(ONNXRUNTIME_URL
-      "https://github.com/microsoft/onnxruntime/releases/download/v${ONNXRUNTIME_VERSION}/onnxruntime-linux-${ONNXRUNTIME_ARCH}-${ONNXRUNTIME_VERSION}.tgz"
-  )
-
-  message(STATUS "Downloading ONNX Runtime from: ${ONNXRUNTIME_URL}")
-
-  # Create a directory for the downloaded library
-  set(ONNXRUNTIME_DOWNLOAD_DIR "${CMAKE_CURRENT_BINARY_DIR}/onnxruntime")
-
-  # Download and extract ONNX Runtime - using file(DOWNLOAD) for more direct control
-  if(NOT
-     EXISTS
-     "${ONNXRUNTIME_DOWNLOAD_DIR}/onnxruntime-linux-${ONNXRUNTIME_ARCH}-${ONNXRUNTIME_VERSION}/include/onnxruntime_cxx_api.h"
-  )
-    message(STATUS "Downloading ONNX Runtime...")
-    file(MAKE_DIRECTORY ${ONNXRUNTIME_DOWNLOAD_DIR})
-
-    # Download the tarball
-    set(ONNXRUNTIME_TARBALL "${ONNXRUNTIME_DOWNLOAD_DIR}/onnxruntime.tgz")
-    file(DOWNLOAD ${ONNXRUNTIME_URL} ${ONNXRUNTIME_TARBALL} SHOW_PROGRESS)
-
-    # Extract the tarball
-    message(STATUS "Extracting ONNX Runtime...")
-    execute_process(COMMAND ${CMAKE_COMMAND} -E tar xzf ${ONNXRUNTIME_TARBALL}
-                    WORKING_DIRECTORY ${ONNXRUNTIME_DOWNLOAD_DIR})
-
-    # Clean up the tarball
-    file(REMOVE ${ONNXRUNTIME_TARBALL})
-  endif()
-
-  # Set paths to the extracted files
-  set(ONNXRUNTIME_EXTRACT_DIR
-      "${ONNXRUNTIME_DOWNLOAD_DIR}/onnxruntime-linux-${ONNXRUNTIME_ARCH}-${ONNXRUNTIME_VERSION}")
-
-  # Verify the directory exists
-  if(NOT EXISTS ${ONNXRUNTIME_EXTRACT_DIR})
-    message(FATAL_ERROR "ONNX Runtime extraction directory doesn't exist: ${ONNXRUNTIME_EXTRACT_DIR}")
-  endif()
-
-  # Set include and library directories
-  set(ONNXRUNTIME_INCLUDE_DIRS "${ONNXRUNTIME_EXTRACT_DIR}/include")
-
-  # Log directory contents to help with debugging
-  message(STATUS "ONNX Runtime extract directory: ${ONNXRUNTIME_EXTRACT_DIR}")
-  file(GLOB_RECURSE ONNXRUNTIME_FILES "${ONNXRUNTIME_EXTRACT_DIR}/*")
-  foreach(FILE ${ONNXRUNTIME_FILES})
-    message(STATUS "Found file: ${FILE}")
-  endforeach()
-
-  # Find the library files
-  if(EXISTS "${ONNXRUNTIME_EXTRACT_DIR}/lib/libonnxruntime.so")
-    set(ONNXRUNTIME_LIBRARY "${ONNXRUNTIME_EXTRACT_DIR}/lib/libonnxruntime.so")
+  # ======== DOWNLOAD PRE-BUILT ONNXRUNTIME OR USE SYSTEM VERSION ========
+  if(USE_SYSTEM_ONNXRUNTIME AND ONNXRUNTIME_FOUND)
+    message(STATUS "Using system-installed ONNX Runtime")
+    # ONNXRUNTIME_LIBRARIES and ONNXRUNTIME_INCLUDE_DIRS are already set from the find operations above
   else()
-    # Try to find the library in case the structure changed
-    file(GLOB_RECURSE ONNXRUNTIME_LIB_CANDIDATES
-         "${ONNXRUNTIME_EXTRACT_DIR}/*onnxruntime*${CMAKE_SHARED_LIBRARY_SUFFIX}")
-
-    if(ONNXRUNTIME_LIB_CANDIDATES)
-      list(GET ONNXRUNTIME_LIB_CANDIDATES 0 ONNXRUNTIME_LIBRARY)
-      message(STATUS "Found ONNX Runtime library: ${ONNXRUNTIME_LIBRARY}")
+    # Download pre-built ONNX Runtime
+    message(STATUS "Downloading pre-built ONNX Runtime...")
+
+    # Set ONNX Runtime version - make sure this is defined Only set if not already defined, to allow the parent project
+    # to override it
+    if(NOT DEFINED ONNXRUNTIME_VERSION)
+      set(ONNXRUNTIME_VERSION
+          "1.22.0"
+          CACHE STRING "ONNX Runtime version to use")
+    endif()
+
+    # Check if version is not empty
+    if("${ONNXRUNTIME_VERSION}" STREQUAL "")
+      set(ONNXRUNTIME_VERSION "1.22.0")
+      message(STATUS "ONNX Runtime version was empty, defaulting to 1.22.0")
+    endif()
+
+    # Debug output
+    message(STATUS "ONNX Runtime version set to: ${ONNXRUNTIME_VERSION}")
+
+    # Determine platform and architecture for download URL
+    if(CMAKE_SYSTEM_NAME STREQUAL "Linux")
+      set(ONNXRUNTIME_PLATFORM "linux")
+      if(CMAKE_SYSTEM_PROCESSOR MATCHES "x86_64")
+        set(ONNXRUNTIME_ARCH "x64")
+      elseif(CMAKE_SYSTEM_PROCESSOR MATCHES "aarch64")
+        set(ONNXRUNTIME_ARCH "aarch64")
+      else()
+        message(FATAL_ERROR "Unsupported architecture: ${CMAKE_SYSTEM_PROCESSOR}")
+      endif()
     else()
-      message(FATAL_ERROR "Could not find ONNX Runtime library in extracted files")
-    endif()
-  endif()
-
-  set(ONNXRUNTIME_LIBRARIES ${ONNXRUNTIME_LIBRARY})
-
-  # Add to bundled libraries
-  list(APPEND flutter_onnxruntime_bundled_libraries ${ONNXRUNTIME_LIBRARY})
+      message(FATAL_ERROR "Unsupported platform: ${CMAKE_SYSTEM_NAME}")
+    endif()
+
+    # Set download URL with correct naming pattern for 1.22.0 Make sure all parts of the version are included
+    message(STATUS "Using ONNX Runtime version: ${ONNXRUNTIME_VERSION}")
+    set(ONNXRUNTIME_URL
+        "https://github.com/microsoft/onnxruntime/releases/download/v${ONNXRUNTIME_VERSION}/onnxruntime-linux-${ONNXRUNTIME_ARCH}-${ONNXRUNTIME_VERSION}.tgz"
+    )
+
+    message(STATUS "Downloading ONNX Runtime from: ${ONNXRUNTIME_URL}")
+
+    # Create a directory for the downloaded library
+    set(ONNXRUNTIME_DOWNLOAD_DIR "${CMAKE_CURRENT_BINARY_DIR}/onnxruntime")
+
+    # Download and extract ONNX Runtime - using file(DOWNLOAD) for more direct control
+    if(NOT
+       EXISTS
+       "${ONNXRUNTIME_DOWNLOAD_DIR}/onnxruntime-linux-${ONNXRUNTIME_ARCH}-${ONNXRUNTIME_VERSION}/include/onnxruntime_cxx_api.h"
+    )
+      message(STATUS "Downloading ONNX Runtime...")
+      file(MAKE_DIRECTORY ${ONNXRUNTIME_DOWNLOAD_DIR})
+
+      # Download the tarball
+      set(ONNXRUNTIME_TARBALL "${ONNXRUNTIME_DOWNLOAD_DIR}/onnxruntime.tgz")
+      file(DOWNLOAD ${ONNXRUNTIME_URL} ${ONNXRUNTIME_TARBALL} SHOW_PROGRESS)
+
+      # Extract the tarball
+      message(STATUS "Extracting ONNX Runtime...")
+      execute_process(COMMAND ${CMAKE_COMMAND} -E tar xzf ${ONNXRUNTIME_TARBALL}
+                      WORKING_DIRECTORY ${ONNXRUNTIME_DOWNLOAD_DIR})
+
+      # Clean up the tarball
+      file(REMOVE ${ONNXRUNTIME_TARBALL})
+    endif()
+
+    # Set paths to the extracted files
+    set(ONNXRUNTIME_EXTRACT_DIR
+        "${ONNXRUNTIME_DOWNLOAD_DIR}/onnxruntime-linux-${ONNXRUNTIME_ARCH}-${ONNXRUNTIME_VERSION}")
+
+    # Verify the directory exists
+    if(NOT EXISTS ${ONNXRUNTIME_EXTRACT_DIR})
+      message(FATAL_ERROR "ONNX Runtime extraction directory doesn't exist: ${ONNXRUNTIME_EXTRACT_DIR}")
+    endif()
+
+    # Set include and library directories
+    set(ONNXRUNTIME_INCLUDE_DIRS "${ONNXRUNTIME_EXTRACT_DIR}/include")
+
+    # Log directory contents to help with debugging
+    message(STATUS "ONNX Runtime extract directory: ${ONNXRUNTIME_EXTRACT_DIR}")
+    file(GLOB_RECURSE ONNXRUNTIME_FILES "${ONNXRUNTIME_EXTRACT_DIR}/*")
+    foreach(FILE ${ONNXRUNTIME_FILES})
+      message(STATUS "Found file: ${FILE}")
+    endforeach()
+
+    # Find the library files
+    if(EXISTS "${ONNXRUNTIME_EXTRACT_DIR}/lib/libonnxruntime.so")
+      set(ONNXRUNTIME_LIBRARY "${ONNXRUNTIME_EXTRACT_DIR}/lib/libonnxruntime.so")
+    else()
+      # Try to find the library in case the structure changed
+      file(GLOB_RECURSE ONNXRUNTIME_LIB_CANDIDATES
+           "${ONNXRUNTIME_EXTRACT_DIR}/*onnxruntime*${CMAKE_SHARED_LIBRARY_SUFFIX}")
+
+      if(ONNXRUNTIME_LIB_CANDIDATES)
+        list(GET ONNXRUNTIME_LIB_CANDIDATES 0 ONNXRUNTIME_LIBRARY)
+        message(STATUS "Found ONNX Runtime library: ${ONNXRUNTIME_LIBRARY}")
+      else()
+        message(FATAL_ERROR "Could not find ONNX Runtime library in extracted files")
+      endif()
+    endif()
+
+    set(ONNXRUNTIME_LIBRARIES ${ONNXRUNTIME_LIBRARY})
+
+    # Add to bundled libraries
+    list(APPEND flutter_onnxruntime_bundled_libraries ${ONNXRUNTIME_LIBRARY})
+  endif()
 
   # === DOWNLOAD AND BUILD ONNXRUNTIME EXTENSIONS ===
   if(USE_ONNXRUNTIME_EXTENSIONS)
@@ -561,20 +566,22 @@
 # Link against ONNX Runtime
 target_link_libraries(${PLUGIN_NAME} PRIVATE ${ONNXRUNTIME_LIBRARIES})
 
-<<<<<<< HEAD
 # Link against ONNX Runtime Extensions if available
 if(USE_ONNXRUNTIME_EXTENSIONS AND ONNXRUNTIME_EXTENSIONS_LIBRARY)
   target_link_libraries(${PLUGIN_NAME} PRIVATE ${ONNXRUNTIME_EXTENSIONS_LIBRARY})
 endif()
 
-# Add a post-build command to copy ONNX Runtime libraries to the build directory
-foreach(ORT_LIB ${ONNXRUNTIME_LIBRARIES})
-  add_custom_command(
-    TARGET ${PLUGIN_NAME}
-    POST_BUILD
-    COMMAND ${CMAKE_COMMAND} -E copy_if_different ${ORT_LIB} $<TARGET_FILE_DIR:${PLUGIN_NAME}>
-    COMMENT "Copying ONNX Runtime library to build directory: ${ORT_LIB}")
-endforeach()
+# Add a post-build command to copy ONNX Runtime libraries to the build directory Only copy if not using system libraries
+# or if using built-in extensions
+if(USE_BUILT_IN_ONNXRUNTIME_EXTENSIONS OR (NOT USE_SYSTEM_ONNXRUNTIME AND ONNXRUNTIME_LIBRARIES))
+  foreach(ORT_LIB ${ONNXRUNTIME_LIBRARIES})
+    add_custom_command(
+      TARGET ${PLUGIN_NAME}
+      POST_BUILD
+      COMMAND ${CMAKE_COMMAND} -E copy_if_different ${ORT_LIB} $<TARGET_FILE_DIR:${PLUGIN_NAME}>
+      COMMENT "Copying ONNX Runtime library to build directory: ${ORT_LIB}")
+  endforeach()
+endif()
 
 # Add a post-build command to copy ONNX Runtime Extensions library to the build directory
 if(USE_ONNXRUNTIME_EXTENSIONS AND ONNXRUNTIME_EXTENSIONS_LIBRARY)
@@ -585,31 +592,11 @@
     COMMENT "Copying ONNX Runtime Extensions library to build directory")
 endif()
 
-=======
-# Add a post-build command to copy ONNX Runtime libraries to the build directory
-if(NOT USE_SYSTEM_ONNXRUNTIME AND ONNXRUNTIME_LIBRARY)
-  add_custom_command(
-    TARGET ${PLUGIN_NAME}
-    POST_BUILD
-    COMMAND ${CMAKE_COMMAND} -E copy_if_different ${ONNXRUNTIME_LIBRARY} $<TARGET_FILE_DIR:${PLUGIN_NAME}>
-    COMMENT "Copying ONNX Runtime library to build directory")
-endif()
-
 # List of absolute paths to libraries that should be bundled with the plugin. This list could contain prebuilt
 # libraries, or libraries created by an external build triggered from this build file.
-if(NOT USE_SYSTEM_ONNXRUNTIME AND ONNXRUNTIME_LIBRARY)
-  # When using the downloaded version, we need to bundle the library
-  set(bundled_libs ${ONNXRUNTIME_LIBRARY})
-else()
-  # When using system library, don't bundle it
-  set(bundled_libs "")
-endif()
-
 set(flutter_onnxruntime_bundled_libraries
-    ${bundled_libs}
+    ${flutter_onnxruntime_bundled_libraries}
     PARENT_SCOPE)
-
->>>>>>> cb397ec5
 # === Tests ===
 # These unit tests can be run from a terminal after building the example.
 
